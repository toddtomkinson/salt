--- conflicted
+++ resolved
@@ -2,21 +2,15 @@
 Control the state system on the minion
 '''
 
-<<<<<<< HEAD
-=======
 import os
 
->>>>>>> 05edea8b
 import salt.state
 
 
 __outputter__ = {
                  'highstate': 'highstate',
-<<<<<<< HEAD
-=======
                  'sls': 'highstate',
                  'top': 'highstate',
->>>>>>> 05edea8b
                  }
 
 
@@ -85,11 +79,6 @@
     return st_.call_highstate()
 
 
-<<<<<<< HEAD
-def show_highstate():
-    '''
-    Retrive the highstate data from the salt master and display it
-=======
 def sls(mods, env='base'):
     '''
     Execute a set list of state modules from an environment, default
@@ -120,7 +109,6 @@
 def show_highstate():
     '''
     Retrieve the highstate data from the salt master and display it
->>>>>>> 05edea8b
 
     CLI Example::
 
