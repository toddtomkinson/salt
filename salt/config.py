--- conflicted
+++ resolved
@@ -379,12 +379,9 @@
     'ioflo_realtime': True,
     'ioflo_console_logdir': '',
     'raet_port': 4510,
-<<<<<<< HEAD
-=======
     'raet_mutable': False,
     'raet_main': False,
     'restart_on_error': False,
->>>>>>> 8fd9035c
     'ping_interval': 0,
     'username': None,
     'password': None,
